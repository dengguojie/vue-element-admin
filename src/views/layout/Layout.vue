--- conflicted
+++ resolved
@@ -3,16 +3,10 @@
     <div v-if="device==='mobile'&&sidebar.opened" class="drawer-bg" @click="handleClickOutside" />
     <sidebar class="sidebar-container" />
     <div class="main-container">
-<<<<<<< HEAD
-      <navbar/>
-      <tags-view/>
-      <AD/>
-      <app-main/>
-=======
       <navbar />
       <tags-view />
+      <AD />
       <app-main />
->>>>>>> 715fe3e6
     </div>
   </div>
 </template>
