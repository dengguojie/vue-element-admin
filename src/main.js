--- conflicted
+++ resolved
@@ -20,18 +20,13 @@
 
 import * as filters from './filters' // global filters
 
-<<<<<<< HEAD
 import VueAnalytics from 'vue-analytics'
-import { mockXHR } from '../mock' // simulation data
 
 Vue.use(VueAnalytics, {
   id: 'UA-109340118-1',
   router
 })
 
-// mock api in github pages site build
-if (process.env.NODE_ENV === 'production') { mockXHR() }
-=======
 /**
  * If you don't want to use mock-server
  * you want to use MockJs for mock api
@@ -44,7 +39,6 @@
 if (process.env.NODE_ENV === 'production') {
   mockXHR()
 }
->>>>>>> 5b1b05b1
 
 Vue.use(Element, {
   size: Cookies.get('size') || 'medium', // set element-ui default size
