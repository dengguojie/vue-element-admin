--- conflicted
+++ resolved
@@ -10,22 +10,16 @@
     "build:stage": "vue-cli-service build --mode staging",
     "preview": "node build/index.js --preview",
     "lint": "eslint --ext .js,.vue src",
-<<<<<<< HEAD
-    "test": "npm run lint",
-    "precommit": "lint-staged",
-    "svgo": "svgo -f src/icons/svg --config=src/icons/svgo.yml",
-    "deploy": "bash deploy.sh"
-=======
     "test:unit": "vue-cli-service test:unit",
     "test:ci": "npm run lint && npm run test:unit",
     "svgo": "svgo -f src/icons/svg --config=src/icons/svgo.yml",
-    "new": "plop"
+    "new": "plop",
+    "deploy": "bash deploy.sh"
   },
   "husky": {
     "hooks": {
       "pre-commit": "lint-staged"
     }
->>>>>>> b94e69be
   },
   "lint-staged": {
     "src/**/*.{js,vue}": [
@@ -64,21 +58,13 @@
     "jszip": "3.2.1",
     "normalize.css": "7.0.0",
     "nprogress": "0.2.0",
-<<<<<<< HEAD
-    "screenfull": "4.0.0",
-    "showdown": "1.8.6",
-    "sortablejs": "1.7.0",
-    "tui-editor": "1.2.7",
-    "vue": "2.5.17",
-    "vue-analytics": "5.16.0",
-=======
     "path-to-regexp": "2.4.0",
     "screenfull": "4.2.0",
     "showdown": "1.9.0",
     "sortablejs": "1.8.4",
     "tui-editor": "1.3.3",
     "vue": "2.6.10",
->>>>>>> b94e69be
+    "vue-analytics": "5.16.0",
     "vue-count-to": "1.0.13",
     "vue-i18n": "7.3.2",
     "vue-router": "3.0.2",
